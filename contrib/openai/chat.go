package openai

import (
	"context"
	"encoding/base64"
	"encoding/json"
	"errors"
	"log"
	"strconv"

	"github.com/go-kratos/blades"
	"github.com/go-kratos/blades/tools"
	"github.com/openai/openai-go/v2"
	"github.com/openai/openai-go/v2/option"
	"github.com/openai/openai-go/v2/packages/param"
	"github.com/openai/openai-go/v2/shared"
)

var (
	// ErrEmptyResponse indicates the provider returned no choices.
	ErrEmptyResponse = errors.New("empty completion response")
)

// ChatOption defines options for chat providers.
type ChatOption func(*ChatOptions)

// WithReasoningEffort sets the reasoning effort for chat completions.
func WithReasoningEffort(effort shared.ReasoningEffort) ChatOption {
	return func(o *ChatOptions) {
		o.ReasoningEffort = effort
	}
}

// WithChatOptions sets request options for chat completions.
func WithChatOptions(opts ...option.RequestOption) ChatOption {
	return func(o *ChatOptions) {
		o.RequestOpts = opts
	}
}

type ChatOptions struct {
	ReasoningEffort shared.ReasoningEffort
	RequestOpts     []option.RequestOption
}

// ChatProvider implements blades.ModelProvider for OpenAI-compatible chat models.
type ChatProvider struct {
	opts   ChatOptions
	client openai.Client
}

// NewChatProvider constructs an OpenAI provider. The API key is read from
// the OPENAI_API_KEY environment variable. If OPENAI_BASE_URL is set,
// it is used as the API base URL; otherwise the library default is used.
func NewChatProvider(opts ...ChatOption) blades.ModelProvider {
	chatOpts := ChatOptions{}
	for _, opt := range opts {
		opt(&chatOpts)
	}
	return &ChatProvider{
		opts:   chatOpts,
		client: openai.NewClient(chatOpts.RequestOpts...),
	}
}

// Generate executes a non-streaming chat completion request.
func (p *ChatProvider) Generate(ctx context.Context, req *blades.ModelRequest, opts ...blades.ModelOption) (*blades.ModelResponse, error) {
	opt := blades.ModelOptions{}
	for _, apply := range opts {
		apply(&opt)
	}
	params, err := p.toChatCompletionParams(req, opt)
	if err != nil {
		return nil, err
	}
<<<<<<< HEAD
	res, err := choiceToResponse(ctx, &params, tools, chatResponse)
=======
	chatResponse, err := p.client.Chat.Completions.New(ctx, params)
>>>>>>> eea89eb0
	if err != nil {
		return nil, err
	}
	res, err := choiceToResponse(ctx, params, chatResponse.Choices)
	if err != nil {
		return nil, err
	}
	return res, nil
}

// NewStream streams chat completion chunks and converts each choice delta
// into a ModelResponse for incremental consumption.
func (p *ChatProvider) NewStream(ctx context.Context, req *blades.ModelRequest, opts ...blades.ModelOption) (blades.Streamable[*blades.ModelResponse], error) {
	opt := blades.ModelOptions{}
	for _, apply := range opts {
		apply(&opt)
	}
	params, err := p.toChatCompletionParams(req, opt)
	if err != nil {
		return nil, err
	}
	pipe := blades.NewStreamPipe[*blades.ModelResponse]()
	pipe.Go(func() error {
		stream := p.client.Chat.Completions.NewStreaming(ctx, params)
		defer stream.Close()
		acc := openai.ChatCompletionAccumulator{}
		for stream.Next() {
			chunk := stream.Current()
			acc.AddChunk(chunk)
<<<<<<< HEAD
			res, err := chunkChoiceToResponse(ctx, tools, chunk)
=======
			res, err := chunkChoiceToResponse(ctx, chunk.Choices)
>>>>>>> eea89eb0
			if err != nil {
				return err
			}
			pipe.Send(res)
		}
<<<<<<< HEAD
		lastResponse, err := choiceToResponse(ctx, &params, tools, &acc.ChatCompletion)
=======
		finalResponse, err := choiceToResponse(ctx, params, acc.ChatCompletion.Choices)
>>>>>>> eea89eb0
		if err != nil {
			return err
		}
		pipe.Send(finalResponse)
		return nil
	})
	return pipe, nil
}

// toChatCompletionParams converts a generic model request into OpenAI params.
func (p *ChatProvider) toChatCompletionParams(req *blades.ModelRequest, opt blades.ModelOptions) (openai.ChatCompletionNewParams, error) {
	tools, err := toTools(req.Tools)
	if err != nil {
		return openai.ChatCompletionNewParams{}, err
	}
	params := openai.ChatCompletionNewParams{
		Tools:           tools,
		Model:           req.Model,
		ReasoningEffort: p.opts.ReasoningEffort,
		Messages:        make([]openai.ChatCompletionMessageParamUnion, 0, len(req.Messages)),
	}
	if opt.Seed > 0 {
		params.Seed = param.NewOpt(opt.Seed)
	}
	if opt.MaxOutputTokens > 0 {
		params.MaxCompletionTokens = param.NewOpt(opt.MaxOutputTokens)
	}
	if opt.FrequencyPenalty > 0 {
		params.FrequencyPenalty = param.NewOpt(opt.FrequencyPenalty)
	}
	if opt.PresencePenalty > 0 {
		params.PresencePenalty = param.NewOpt(opt.PresencePenalty)
	}
	if opt.Temperature > 0 {
		params.Temperature = param.NewOpt(opt.Temperature)
	}
	if opt.TopP > 0 {
		params.TopP = param.NewOpt(opt.TopP)
	}
	if len(opt.StopSequences) > 0 {
		params.Stop = openai.ChatCompletionNewParamsStopUnion{OfStringArray: opt.StopSequences}
	}
	if req.OutputSchema != nil {
		schemaParam := openai.ResponseFormatJSONSchemaJSONSchemaParam{
			Name:   "structured_outputs",
			Schema: req.OutputSchema,
			Strict: openai.Bool(true),
		}
		if req.OutputSchema.Title != "" {
			schemaParam.Name = req.OutputSchema.Title
		}
		if req.OutputSchema.Description != "" {
			schemaParam.Description = openai.String(req.OutputSchema.Description)
		}
		params.ResponseFormat = openai.ChatCompletionNewParamsResponseFormatUnion{
			OfJSONSchema: &openai.ResponseFormatJSONSchemaParam{JSONSchema: schemaParam},
		}
	}
	for _, msg := range req.Messages {
		switch msg.Role {
		case blades.RoleUser:
			params.Messages = append(params.Messages, openai.UserMessage(toContentParts(msg)))
		case blades.RoleAssistant:
			params.Messages = append(params.Messages, openai.UserMessage(toContentParts(msg)))
		case blades.RoleSystem:
			params.Messages = append(params.Messages, openai.SystemMessage(toTextParts(msg)))
		case blades.RoleTool:
			params.Messages = append(params.Messages, toToolCallMessage(msg))
			// Also include any tool responses in the messages.
			for _, part := range msg.Parts {
				switch v := any(part).(type) {
				case blades.ToolPart:
					params.Messages = append(params.Messages, openai.ToolMessage(v.Response, v.ID))
				}
			}
		}
	}
	return params, nil
}

func toToolCallMessage(msg *blades.Message) openai.ChatCompletionMessageParamUnion {
	toolCalls := make([]openai.ChatCompletionMessageToolCallUnionParam, 0, len(msg.Parts))
	for _, part := range msg.Parts {
		switch v := any(part).(type) {
		case blades.ToolPart:
			toolCalls = append(toolCalls, openai.ChatCompletionMessageToolCallUnionParam{
				OfFunction: &openai.ChatCompletionMessageFunctionToolCallParam{
					ID: v.ID,
					Function: openai.ChatCompletionMessageFunctionToolCallFunctionParam{
						Name:      v.Name,
						Arguments: v.Request,
					},
				},
			})
		}
	}
	return openai.ChatCompletionMessageParamUnion{
		OfAssistant: &openai.ChatCompletionAssistantMessageParam{
			ToolCalls: toolCalls,
		},
	}
}

func toTools(tools []*tools.Tool) ([]openai.ChatCompletionToolUnionParam, error) {
	if len(tools) == 0 {
		return nil, nil
	}
	params := make([]openai.ChatCompletionToolUnionParam, 0, len(tools))
	for _, tool := range tools {
		fn := openai.FunctionDefinitionParam{
			Name: tool.Name,
		}
		if tool.Description != "" {
			fn.Description = openai.String(tool.Description)
		}
		if tool.InputSchema != nil {
			b, err := json.Marshal(tool.InputSchema)
			if err != nil {
				return nil, err
			}
			if err := json.Unmarshal(b, &fn.Parameters); err != nil {
				return nil, err
			}
		}
		unionParam := openai.ChatCompletionToolUnionParam{
			OfFunction: &openai.ChatCompletionFunctionToolParam{
				Function: fn,
			},
		}
		params = append(params, unionParam)
	}
	return params, nil
}

// toTextParts converts message parts to text-only parts (system/assistant messages).
func toTextParts(message *blades.Message) []openai.ChatCompletionContentPartTextParam {
	parts := make([]openai.ChatCompletionContentPartTextParam, 0, len(message.Parts))
	for _, part := range message.Parts {
		switch v := part.(type) {
		case blades.TextPart:
			parts = append(parts, openai.ChatCompletionContentPartTextParam{Text: v.Text})
		}
	}
	return parts
}

// toContentParts converts message parts to OpenAI content parts (multi-modal user input).
func toContentParts(message *blades.Message) []openai.ChatCompletionContentPartUnionParam {
	parts := make([]openai.ChatCompletionContentPartUnionParam, 0, len(message.Parts))
	for _, part := range message.Parts {
		switch v := part.(type) {
		case blades.TextPart:
			parts = append(parts, openai.TextContentPart(v.Text))
		case blades.FilePart:
			// Handle different content types based on MIME type
			switch v.MIMEType.Type() {
			case "image":
				parts = append(parts, openai.ImageContentPart(openai.ChatCompletionContentPartImageImageURLParam{
					URL: v.URI,
				}))
			case "audio":
				parts = append(parts, openai.InputAudioContentPart(openai.ChatCompletionContentPartInputAudioInputAudioParam{
					Data:   v.URI,
					Format: v.MIMEType.Format(),
				}))
			default:
				log.Println("failed to process file part with MIME type:", v.MIMEType)
			}
		case blades.DataPart:
			// Handle different content types based on MIME type
			switch v.MIMEType.Type() {
			case "image":
				mimeType := string(v.MIMEType)
				base64Data := "data:" + mimeType + ";base64," + base64.StdEncoding.EncodeToString(v.Bytes)
				parts = append(parts, openai.ImageContentPart(openai.ChatCompletionContentPartImageImageURLParam{
					URL: base64Data,
				}))
			case "audio":
				parts = append(parts, openai.InputAudioContentPart(openai.ChatCompletionContentPartInputAudioInputAudioParam{
					Data:   "data:;base64," + base64.StdEncoding.EncodeToString(v.Bytes),
					Format: v.MIMEType.Format(),
				}))
			default:
				fileParam := openai.ChatCompletionContentPartFileFileParam{
					FileData: param.NewOpt(base64.StdEncoding.EncodeToString(v.Bytes)),
					Filename: param.NewOpt(v.Name),
				}
				parts = append(parts, openai.FileContentPart(fileParam))
			}
		}
	}
	return parts
}

func choiceToToolCalls(ctx context.Context, tools []*tools.Tool, choices []openai.ChatCompletionChoice) (*blades.ModelResponse, error) {
	msg := &blades.Message{
		Role:   blades.RoleTool,
		Status: blades.StatusCompleted,
	}
	for _, choice := range choices {
		if choice.Message.Content != "" {
			msg.Parts = append(msg.Parts, blades.TextPart{Text: choice.Message.Content})
		}
		if len(choice.Message.ToolCalls) > 0 {
			for _, call := range choice.Message.ToolCalls {
				msg.Role = blades.RoleTool
				msg.Parts = append(msg.Parts, blades.ToolPart{
					ID:      call.ID,
					Name:    call.Function.Name,
					Request: call.Function.Arguments,
				})
			}
		}
	}
	return &blades.ModelResponse{
		Message: msg,
	}, nil
}

// choiceToResponse converts a non-streaming choice to a ModelResponse.
<<<<<<< HEAD
func choiceToResponse(ctx context.Context, params *openai.ChatCompletionNewParams, tools []*tools.Tool, cc *openai.ChatCompletion) (*blades.ModelResponse, error) {
=======
func choiceToResponse(ctx context.Context, params openai.ChatCompletionNewParams, choices []openai.ChatCompletionChoice) (*blades.ModelResponse, error) {
>>>>>>> eea89eb0
	msg := &blades.Message{
		Role:     blades.RoleAssistant,
		Status:   blades.StatusCompleted,
		Metadata: map[string]string{},
	}
<<<<<<< HEAD
	if cc.Usage.PromptTokens > 0 {
		msg.Metadata["input_tokens"] = strconv.FormatInt(cc.Usage.PromptTokens, 10)
	}
	if cc.Usage.CompletionTokens > 0 {
		msg.Metadata["output_tokens"] = strconv.FormatInt(cc.Usage.CompletionTokens, 10)
	}

	for _, choice := range cc.Choices {
=======

	for _, choice := range choices {
>>>>>>> eea89eb0
		if choice.Message.Content != "" {
			msg.Parts = append(msg.Parts, blades.TextPart{Text: choice.Message.Content})
		}
		if choice.Message.Audio.Data != "" {
			bytes, err := base64.StdEncoding.DecodeString(choice.Message.Audio.Data)
			if err != nil {
				return nil, err
			}
			msg.Parts = append(msg.Parts, blades.DataPart{Bytes: bytes})
		}
		if choice.Message.Refusal != "" {
			msg.Metadata["refusal"] = choice.Message.Refusal
		}
		if choice.FinishReason != "" {
			msg.Metadata["finish_reason"] = choice.FinishReason
		}
		for _, call := range choice.Message.ToolCalls {
			msg.Role = blades.RoleTool
			msg.Parts = append(msg.Parts, blades.ToolPart{
				ID:      call.ID,
				Name:    call.Function.Name,
				Request: call.Function.Arguments,
			})
		}

	}
	return &blades.ModelResponse{Message: msg}, nil
}

// chunkChoiceToResponse converts a streaming chunk choice to a ModelResponse.
<<<<<<< HEAD
func chunkChoiceToResponse(ctx context.Context, tools []*tools.Tool, chunk openai.ChatCompletionChunk) (*blades.ModelResponse, error) {
=======
func chunkChoiceToResponse(ctx context.Context, choices []openai.ChatCompletionChunkChoice) (*blades.ModelResponse, error) {
>>>>>>> eea89eb0
	msg := &blades.Message{
		Role:     blades.RoleAssistant,
		Status:   blades.StatusIncomplete,
		Metadata: map[string]string{},
	}
	if chunk.Usage.PromptTokens > 0 {
		msg.Metadata["input_tokens"] = strconv.FormatInt(chunk.Usage.PromptTokens, 10)
	}
	if chunk.Usage.CompletionTokens > 0 {
		msg.Metadata["output_tokens"] = strconv.FormatInt(chunk.Usage.CompletionTokens, 10)
	}

	for _, choice := range chunk.Choices {
		if choice.Delta.Content != "" {
			msg.Parts = append(msg.Parts, blades.TextPart{Text: choice.Delta.Content})
		}
		if choice.Delta.Refusal != "" {
			msg.Metadata["refusal"] = choice.Delta.Refusal
		}
		if choice.FinishReason != "" {
			msg.Metadata["finish_reason"] = choice.FinishReason
		}

		for _, call := range choice.Delta.ToolCalls {
			msg.Role = blades.RoleTool
			msg.Parts = append(msg.Parts, blades.ToolPart{
				ID:      call.ID,
				Name:    call.Function.Name,
				Request: call.Function.Arguments,
			})
		}
	}
	return &blades.ModelResponse{Message: msg}, nil
}<|MERGE_RESOLUTION|>--- conflicted
+++ resolved
@@ -6,7 +6,6 @@
 	"encoding/json"
 	"errors"
 	"log"
-	"strconv"
 
 	"github.com/go-kratos/blades"
 	"github.com/go-kratos/blades/tools"
@@ -73,11 +72,7 @@
 	if err != nil {
 		return nil, err
 	}
-<<<<<<< HEAD
-	res, err := choiceToResponse(ctx, &params, tools, chatResponse)
-=======
 	chatResponse, err := p.client.Chat.Completions.New(ctx, params)
->>>>>>> eea89eb0
 	if err != nil {
 		return nil, err
 	}
@@ -107,21 +102,13 @@
 		for stream.Next() {
 			chunk := stream.Current()
 			acc.AddChunk(chunk)
-<<<<<<< HEAD
-			res, err := chunkChoiceToResponse(ctx, tools, chunk)
-=======
 			res, err := chunkChoiceToResponse(ctx, chunk.Choices)
->>>>>>> eea89eb0
 			if err != nil {
 				return err
 			}
 			pipe.Send(res)
 		}
-<<<<<<< HEAD
-		lastResponse, err := choiceToResponse(ctx, &params, tools, &acc.ChatCompletion)
-=======
 		finalResponse, err := choiceToResponse(ctx, params, acc.ChatCompletion.Choices)
->>>>>>> eea89eb0
 		if err != nil {
 			return err
 		}
@@ -342,29 +329,14 @@
 }
 
 // choiceToResponse converts a non-streaming choice to a ModelResponse.
-<<<<<<< HEAD
-func choiceToResponse(ctx context.Context, params *openai.ChatCompletionNewParams, tools []*tools.Tool, cc *openai.ChatCompletion) (*blades.ModelResponse, error) {
-=======
 func choiceToResponse(ctx context.Context, params openai.ChatCompletionNewParams, choices []openai.ChatCompletionChoice) (*blades.ModelResponse, error) {
->>>>>>> eea89eb0
 	msg := &blades.Message{
 		Role:     blades.RoleAssistant,
 		Status:   blades.StatusCompleted,
 		Metadata: map[string]string{},
 	}
-<<<<<<< HEAD
-	if cc.Usage.PromptTokens > 0 {
-		msg.Metadata["input_tokens"] = strconv.FormatInt(cc.Usage.PromptTokens, 10)
-	}
-	if cc.Usage.CompletionTokens > 0 {
-		msg.Metadata["output_tokens"] = strconv.FormatInt(cc.Usage.CompletionTokens, 10)
-	}
-
-	for _, choice := range cc.Choices {
-=======
 
 	for _, choice := range choices {
->>>>>>> eea89eb0
 		if choice.Message.Content != "" {
 			msg.Parts = append(msg.Parts, blades.TextPart{Text: choice.Message.Content})
 		}
@@ -395,24 +367,13 @@
 }
 
 // chunkChoiceToResponse converts a streaming chunk choice to a ModelResponse.
-<<<<<<< HEAD
-func chunkChoiceToResponse(ctx context.Context, tools []*tools.Tool, chunk openai.ChatCompletionChunk) (*blades.ModelResponse, error) {
-=======
 func chunkChoiceToResponse(ctx context.Context, choices []openai.ChatCompletionChunkChoice) (*blades.ModelResponse, error) {
->>>>>>> eea89eb0
 	msg := &blades.Message{
 		Role:     blades.RoleAssistant,
 		Status:   blades.StatusIncomplete,
 		Metadata: map[string]string{},
 	}
-	if chunk.Usage.PromptTokens > 0 {
-		msg.Metadata["input_tokens"] = strconv.FormatInt(chunk.Usage.PromptTokens, 10)
-	}
-	if chunk.Usage.CompletionTokens > 0 {
-		msg.Metadata["output_tokens"] = strconv.FormatInt(chunk.Usage.CompletionTokens, 10)
-	}
-
-	for _, choice := range chunk.Choices {
+	for _, choice := range choices {
 		if choice.Delta.Content != "" {
 			msg.Parts = append(msg.Parts, blades.TextPart{Text: choice.Delta.Content})
 		}
@@ -422,7 +383,6 @@
 		if choice.FinishReason != "" {
 			msg.Metadata["finish_reason"] = choice.FinishReason
 		}
-
 		for _, call := range choice.Delta.ToolCalls {
 			msg.Role = blades.RoleTool
 			msg.Parts = append(msg.Parts, blades.ToolPart{
